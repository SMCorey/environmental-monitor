# Presence Detection System

<<<<<<< HEAD
A Simple IoT Project for presence detection using mmWave radar technology, using MQTT, plus a cross-platform desktop application.
=======
A complete IoT solution for accurate presence detection using mmWave radar technology, Bluetooth 5.0 LE, plus a cross-platform desktop application.
>>>>>>> 5aaa7cda

## Overview

This project consists of two main components:
1. **IoT Device**: ESP32-C6 based hardware with DFRobot SEN0395 mmWave radar sensor
2. **Desktop Application**: Cross-platform application built with Tauri, Svelte, TypeScript, and Tailwind CSS


## Technology Choices

This project leverages a carefully selected technology stack to provide an optimal balance of performance, developer experience, and cross-platform compatibility.

### Why Tauri + Rust

- **Incredibly Light Footprint**: Tauri applications are significantly smaller than Electron alternatives (3-10MB vs 100MB+), resulting in faster downloads, updates, and less resource usage.
- **Enhanced Security**: Rust's memory safety guarantees provide robust security without runtime overhead.
- **Performance Efficiency**: Rust's low-level control and zero-cost abstractions make it well-suited for processing real-time sensor data streams without introducing latency or performance bottlenecks.
- **Cross-Platform Compatibility**: Build once and deploy across Windows, macOS, Linux, and mobile with native look and feel, dramatically reducing maintenance overhead.

### Why Svelte + TypeScript

- **Reactive by Design**: Svelte's built-in reactivity system is ideal for displaying continuously updating sensor data with minimal code and maximum performance.
- **Reduced Bundle Size**: Unlike traditional frameworks that ship their entire runtime to the browser, Svelte compiles components into highly optimized vanilla JavaScript at build time. This "disappearing framework" approach eliminates runtime overhead and results in significantly smaller bundles, perfectly complementing Tauri's lightweight philosophy.
- **Type Safety**: TypeScript provides compile-time error checking, better IDE support, and self-documenting code through its type system. This reduces runtime errors and simplifies maintenance, particularly valuable when multiple developers collaborate on a complex codebase.
- **Developer Experience**: Svelte's straightforward, declarative approach to building UIs reduces development time and makes maintenance more intuitive.

### MQTT for Connectivity

The project uses MQTT for device-to-application communication, offering several advantages:

- **Lightweight Protocol**: Designed for constrained devices and low-bandwidth, high-latency networks—perfect for IoT applications.
- **Publish/Subscribe Pattern**: Enables flexible data distribution with minimal network overhead.
- **Quality of Service Options**: Configurable message delivery guarantees ensure critical presence data is never lost.
- **Widespread Support**: Robust client libraries and broker implementations across platforms.

The desktop application leverages the operating system's native networking capabilities for WiFi connectivity, simplifying setup and improving reliability across platforms.

### Tailwind CSS for UI

- **Utility-First Approach**: Enables rapid UI development without leaving your HTML/Svelte files.
- **Consistent Design System**: Provides a cohesive look and feel across the entire application.
- **Minimal CSS Overhead**: Only includes the styles you actually use, keeping the application lightweight.

Together, this technology stack delivers a responsive, efficient, and secure application capable of handling complex real-time sensor data while providing an intuitive and pleasant user experience.



## IoT Device

### Hardware Components

- **Microcontroller**: ESP32-C6 (featuring Wi-Fi 6, Bluetooth 5.0 LE, Zigbee 3.0, and Thread 1.3)
- **Sensor**: DFRobot SEN0395 24GHz mmWave radar sensor
- **Power**: 3.6-5V DC input (USB-C connector)
- **Connectivity**: Multiple protocols (Wi-Fi, BLE, Zigbee, Thread)
- **Optional**: RGB LED for status indication, additional GPIO connections for external triggers

### Features

- Presence detection using mmWave radar technology (detects both stationary and moving humans)
- Multi-target tracking with precise distance, angle, and movement information
- Accurate detection even for sleeping persons or minimal movement
- Up to 9m detection range with 100°×40° beam angle
- Configurable detection zones and parameters via serial interface
- Confidence level reporting for detection reliability assessment
- Movement direction determination (approaching, receding, lateral movement)
- Low power consumption (90mA typical operating current)
- Strong anti-interference ability against environmental factors (temperature, humidity, dust, light, etc.)
- LED status indicators for easy troubleshooting

### Setup Instructions

1. **Hardware Assembly**
   - Connect the SEN0395 mmWave radar sensor to the ESP32-C6 board:
     - VCC → 3.3V or 5V (3.3V recommended)
     - GND → GND
     - UART Tx → GPIO17 (RX pin on ESP32-C6)
     - UART Rx → GPIO16 (TX pin on ESP32-C6)
     - GPIO2 → GPIO6 (for direct presence detection output)
   - Position the sensor following recommended mounting guidelines (top, underneath, or horizontal installation)
   - Power the device using a USB-C cable

2. **Firmware Installation**
   - Clone this repository
   - Open the Arduino IDE
   - Install ESP32-C6 board support:
     - Go to File → Preferences
     - Add this URL to the "Additional Boards Manager URLs": https://raw.githubusercontent.com/espressif/arduino-esp32/gh-pages/package_esp32_index.json
     - Go to Tools → Board → Boards Manager
     - Search for "esp32" and install the latest version
   - Select the appropriate board: Tools → Board → ESP32 Arduino → ESP32-C6 Dev Module
   - Open the firmware sketch from the `/firmware/presence_detection` directory
   - Install required libraries via Library Manager (Tools → Manage Libraries)
   - Connect your ESP32-C6 board via USB
   - Select the correct port under Tools → Port
   - Click Upload button to flash the firmware

3. **Sensor Configuration**
   - The default configuration supports basic presence detection
   - For advanced configuration:
     - Use serial commands to adjust detection range (0-9m)
     - Configure output delay parameters
     - Set up multiple detection zones if needed
   - Use the desktop application to manage device settings or send direct UART commands at 115200 baud

### Technical Specifications

#### ESP32-C6 Microcontroller
- **Wi-Fi**: 2.4 GHz Wi-Fi 6 (802.11ax)
- **Bluetooth**: Bluetooth 5.0 LE
- **Other Protocols**: Zigbee 3.0, Thread 1.3 (IEEE 802.15.4)
- **Flash Memory**: 8MB SPI flash
- **Operating Voltage**: 3.3V (with onboard 5V to 3.3V LDO)
- **USB Interface**: USB 2.0 full-speed (12 Mbps)

#### mmWave Radar Sensor (SEN0395)
- **Technology**: FMCW (Frequency Modulated Continuous Wave) radar
- **Frequency**: 24GHz millimeter-wave
- **Detection Range**: Up to 9 meters
- **Detection Angle**: 100° horizontal, 40° vertical
- **Power Consumption**: 90mA operating, can be optimized with configurable parameters
- **Operating Voltage**: 3.6-5V
- **Communication**: Serial UART (115200 baud) and GPIO outputs
- **Firmware Updates**: Serial port configuration and updates supported
- **Operating Temperature**: -40~85℃



## Desktop Application

### Features

- Real-time presence detection visualization with radar display
- Multi-target tracking with distance, angle, and movement direction
- Confidence level monitoring and display

### Visualization Interface

![Radar Visualization Interface](./docs/images/radar_visualization.png)

The application features an advanced radar-style visualization that displays:

- **Multiple Target Tracking**: Detect and track up to several individuals simultaneously
- **Spatial Mapping**: View targets on a polar coordinate system with distance rings
- **Movement Analysis**: See direction of movement (approaching, receding, left, right)
- **Detailed Metrics**:
  - Precise distance measurements (accuracy to 0.01m)
  - Confidence levels (0-255 scale)
  - Movement status (moving or stationary)
  - Target IDs for consistent tracking
- **Real-time Updates**: Continuous data refresh from the mmWave sensor

### Installation

#### TODO



### Key Application Features

#### 1. Dashboard
- At-a-glance system status
- Real-time occupancy information

#### 2. Radar View
- Interactive radar visualization as shown above
- Adjustable view parameters (range, scale, refresh rate)
- Historical trail visualization for movement patterns
- Filtering options (by distance, confidence, movement)

#### 4. Device Management
- MQTT management
- Sensor parameter adjustment


### System Requirements

- **Windows**: Windows 10 or later
- ~~**macOS**: macOS 10.15 (Catalina) or later~~ (macOS support at a later release)
- ~~**Linux**: Ubuntu 20.04 or equivalent~~ (Linux support at a later release)
- **Connectivity**: One of the following:
  - ~~Wi-Fi (2.4 GHz)~~ (Future release)
  - Bluetooth 5.0 compatible
  - ~~Thread or Zigbee network (if using those protocols)~~ (Future release)

## Development

### Repository Structure

```
presence-detection/
├── firmware/                 # ESP32-C6 firmware code
│   ├── presence_detection/   # Main sketch
│   ├── libraries/            # Custom libraries
│   │   ├── mmWaveRadar/      # mmWave radar driver library
│   │   └── PresenceUtils/    # Utility functions
│   └── examples/             # Example sketches
├── app/                      # Desktop application
│   ├── src/                  # Svelte components and TypeScript code
│   ├── src-tauri/            # Tauri (Rust) backend code
│   ├── public/               # Static assets
│   └── build/                # Build output
├── hardware/                 # Hardware design files
│   ├── schematics/           # Circuit schematics
│   └── enclosure/            # 3D printable enclosure files
└── docs/                     # Documentation

```

### Build Requirements

#### Firmware
- Arduino IDE 2.0 or later
- ESP32 Arduino Core (using Boards Manager)
- Required libraries:
<<<<<<< HEAD
  - Arduino library for mmWave Radar SEN0395 
  - Arduino WiFi libraries (for WiFi connectivity)
  - Arduino MQTT libraries
=======
  - Arduino library for mmWave Radar SEN0395
  - ArduinoBLE (for BLE functionality)
>>>>>>> 5aaa7cda

#### Desktop Application
- Rust 1.65 or later
- pnpm
- Platform-specific build dependencies for Tauri:
  - **Windows**: Microsoft Visual Studio C++ Build Tools
<<<<<<< HEAD
  - ~~**macOS**: Xcode Command Line Tools~~
  - ~~**Linux**: `build-essential`, `libwebkit2gtk-4.0-dev`, `libssl-dev`, and other Tauri dependencies~~
=======
  - **macOS**: Xcode Command Line Tools
  - **Linux**: `build-essential`, `libwebkit2gtk-4.0-dev`, `libssl-dev`, and other Tauri dependencies 
>>>>>>> 5aaa7cda

### Communication Protocols

The system supports multiple communication methods:

1. **Serial Communication with mmWave Sensor**
   - UART at 115200 baud rate, 8 data bits, no parity, 1 stop bit
   - ASCII command strings format for configuration
   - Structured data output for presence detection results
   - Extended protocol for detailed target information (distance, angle, confidence, movement)
   - Details in the [mmWave sensor protocol documentation](./docs/protocol/mmwave_protocol.md)

2. **ESP32-C6 to Application Communication**
   - **Bluetooth LE**: Custom GATT service for presence data and configuration
   - **USB**: Serial communication for debugging and direct control
   - Real-time data streaming protocol for multi-target information
   - Full protocol specifications in the [communication documentation](./docs/protocol/README.md)

3. **Data Format**
   - JSON-structured data for target information:
     ```json
     {
       "targets": [
         {
           "id": 0,
           "distance": 2.75,
           "angle": -15.2,
           "confidence": 204,
           "movement": "approaching",
           "velocity": 0.3,
           "isActive": true
         },
         ...
       ]
     }
     ```
<<<<<<< HEAD
=======

## Troubleshooting

- WiP
>>>>>>> 5aaa7cda

## Use Cases

### Smart Home
- Room presence detection for lighting and HVAC control
- Security monitoring with multi-person tracking
- Sleep monitoring without privacy concerns of cameras
- Energy optimization based on occupancy patterns

### Office Environments
- Meeting room utilization analytics
- Desk occupancy monitoring
- Traffic flow analysis for space optimization
- Triggering of presentation systems based on presence

### Retail and Public Spaces
- Customer flow analysis
- Queue management
- Occupancy counting with directional information
- Triggering of interactive displays when approached

### Industrial Applications
- Safety zone monitoring
- Process automation based on worker presence
- Equipment activation/deactivation based on proximity
- Unauthorized access detection

## Contributing

N/A

## License

This project is licensed under the MIT License - see the [LICENSE](./LICENSE) file for details.

## Acknowledgments

- [DFRobot](https://www.dfrobot.com/) for the SEN0395 mmWave radar sensor
- [Espressif](https://www.espressif.com/) for the ESP32-C6 microcontroller
- [ArduinoIDE](https://docs.espressif.com/projects/arduino-esp32/en/latest/getting_started.html#about-arduino-esp32) for Arduino IDE and ESP32 Support
- [Tauri](https://tauri.app/) for the desktop application framework
- [Svelte](https://svelte.dev/) for the frontend framework
- [Tailwind CSS](https://tailwindcss.com/) for UI styling

## References

- [ESP32-C6 Technical Documentation](https://www.espressif.com/en/products/socs/esp32-c6)
- [DFRobot SEN0395 mmWave Radar Sensor Documentation](https://wiki.dfrobot.com/mmWave_Radar_Human_Presence_Detection_SKU_SEN0395)
- [ESP-IDF Programming Guide](https://docs.espressif.com/projects/esp-idf/en/latest/esp32c6/index.html)
<|MERGE_RESOLUTION|>--- conflicted
+++ resolved
@@ -1,10 +1,8 @@
 # Presence Detection System
 
-<<<<<<< HEAD
+
 A Simple IoT Project for presence detection using mmWave radar technology, using MQTT, plus a cross-platform desktop application.
-=======
-A complete IoT solution for accurate presence detection using mmWave radar technology, Bluetooth 5.0 LE, plus a cross-platform desktop application.
->>>>>>> 5aaa7cda
+
 
 ## Overview
 
@@ -186,8 +184,8 @@
 - ~~**macOS**: macOS 10.15 (Catalina) or later~~ (macOS support at a later release)
 - ~~**Linux**: Ubuntu 20.04 or equivalent~~ (Linux support at a later release)
 - **Connectivity**: One of the following:
-  - ~~Wi-Fi (2.4 GHz)~~ (Future release)
-  - Bluetooth 5.0 compatible
+  - Wi-Fi (2.4 GHz)
+  - ~~Bluetooth 5.0 compatible~~ (Future release)
   - ~~Thread or Zigbee network (if using those protocols)~~ (Future release)
 
 ## Development
@@ -220,27 +218,17 @@
 - Arduino IDE 2.0 or later
 - ESP32 Arduino Core (using Boards Manager)
 - Required libraries:
-<<<<<<< HEAD
   - Arduino library for mmWave Radar SEN0395 
   - Arduino WiFi libraries (for WiFi connectivity)
   - Arduino MQTT libraries
-=======
-  - Arduino library for mmWave Radar SEN0395
-  - ArduinoBLE (for BLE functionality)
->>>>>>> 5aaa7cda
 
 #### Desktop Application
 - Rust 1.65 or later
 - pnpm
 - Platform-specific build dependencies for Tauri:
   - **Windows**: Microsoft Visual Studio C++ Build Tools
-<<<<<<< HEAD
   - ~~**macOS**: Xcode Command Line Tools~~
   - ~~**Linux**: `build-essential`, `libwebkit2gtk-4.0-dev`, `libssl-dev`, and other Tauri dependencies~~
-=======
-  - **macOS**: Xcode Command Line Tools
-  - **Linux**: `build-essential`, `libwebkit2gtk-4.0-dev`, `libssl-dev`, and other Tauri dependencies 
->>>>>>> 5aaa7cda
 
 ### Communication Protocols
 
@@ -277,13 +265,11 @@
        ]
      }
      ```
-<<<<<<< HEAD
-=======
 
 ## Troubleshooting
 
 - WiP
->>>>>>> 5aaa7cda
+
 
 ## Use Cases
 
